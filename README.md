# Eco Chart Pro

**Eco Chart Pro is a comprehensive desktop platform designed for traders to master their strategy and psychology.** It's not just another charting tool; it's a dedicated training environment built on a powerful feedback loop: **Backtest → Journal → Analyze → Improve.**

![Eco Chart Pro Screenshot](./docs/images/screenshot.png) <!-- TODO: Replace this with an actual screenshot of your application! -->

---

## The Core Feedback Loop

Eco Chart Pro is built around four key pillars that work together to help you become a more disciplined and profitable trader.

### 🔎 Backtest with Precision (Replay Mode)
Step through historical market data bar-by-bar in a high-fidelity simulated environment. Test your strategies against real market conditions without risking capital. The replay engine is the foundation of your practice.

### ✍️ Journal Every Decision
Go beyond simple P&L. For every trade, the guided journaling system prompts you to log your emotional state, plan adherence, setup quality, and any mistakes made. This creates a rich dataset of your trading behavior.

### 💡 Gain Actionable Insights
Turn your raw journal data into wisdom. The **Coaching Service** automatically analyzes your trading patterns to find recurring issues, time-based weaknesses, and hidden strengths. It's like having a personal trading coach reviewing your performance.

### 🏆 Level Up Your Discipline (Gamification)
Stay motivated and build consistent habits with an integrated progression system. Earn Experience Points (XP) for disciplined trading, unlock achievements for reaching key milestones, and take on daily challenges to improve specific skills.

---

## For Power Users & Developers

### 🔧 Build Your Own Edge (Custom Indicators)
Go beyond built-in indicators. Eco Chart Pro features a complete in-app Java editor with code completion and an extensive API. Write, compile, and hot-reload your own custom indicators directly onto your charts without ever leaving the application.

---

## 🗺️ Project Roadmap

This project is under active development. The roadmap is divided into several key phases focused on architectural improvements, feature expansion, and usability enhancements.

### Phase 1: Core Architecture & UI Refinement
-   **[In Progress] Polymorphic Drawing Tool Settings:** Refactor the drawing tool settings logic to use a polymorphic approach, allowing each drawing tool to manage its own settings dialog for better extensibility.
-   **[Planned] Info Cursor Tool:** Introduce a new cursor mode that displays a detailed information panel about the candle and indicator values under the cursor.
-   **[Planned] Right-Click Context Menus:** Provide faster access to common actions (e.g., delete drawing, modify order) via context-sensitive right-click menus on the chart.
-   **[Planned] Enhanced Chart Interaction:** Implement zoom-to-cursor and click-and-drag axis scaling for a more fluid and intuitive chart navigation experience.

### Phase 2: Advanced Analysis & Trading Features
-   **[Planned] P&L Calculation Service:** Refactor all unrealized P&L calculations into a dedicated, centralized service to ensure consistency and eliminate logic duplication.
-   **[Planned] Drawing Tool Templates:** Implement a system for users to create, save, and apply multiple named style templates for each drawing tool.

### Phase 3: Live Data & Trading
-   **[Planned] Multi-Source Data Integration:** Expand data handling to support multiple live and historical data providers (e.g., Binance, OKX, Yahoo Finance), allowing users to select their preferred source.
-   **[Planned] Live Data Integration:** Connect the charting engine to live WebSocket data feeds for real-time market data.
-   **[Planned] Live Trading Integration:** Implement a `TradingService` for live brokerage APIs to enable real-money trading directly from the platform.

### Phase 4: Usability & Polish
-   **[Planned] Onboarding & Help System:** Add a "Help" menu and an "About" dialog with application information and links to documentation.

---

## Technology Stack

-   **Language:** Java 21
-   **UI Framework:** Java Swing
-   **Look and Feel:** [FlatLaf](https://www.formdev.com/flatlaf/)
-   **Build System:** Gradle
-   **Core Libraries:**
    -   **SLF4J & Logback:** For robust logging.
    -   **Jackson:** For high-performance JSON serialization (session saving/loading).
    -   **SQLite-JDBC:** For local database storage of market data.
    -   **ClassGraph:** For fast, reliable plugin and classpath scanning.
    -   **RSyntaxTextArea:** For the feature-rich in-app Java code editor.

## Getting Started

### Prerequisites

-   Java Development Kit (JDK) 21 or later.
-   Git for cloning the repository.

### How to Run

1.  Clone the repository to your local machine:
    ```bash
    git clone https://github.com/rphlmrk/EcoChartPro.git
    cd EcoChartPro
    ```
2.  Build and run the application using the included Gradle wrapper:
    ```bash
    # On Windows
    ./gradlew.bat run

    # On macOS / Linux
    ./gradlew run
    ```

## Support the Project ❤️

If you find Eco Chart Pro useful or believe in its vision, please consider supporting its continued development. Your support helps cover costs and motivates the implementation of new features on the roadmap.

-   **⭐ Star the Repository:** The quickest way to show your support is by starring the project on GitHub!
-   **💸 Make a Donation:** If you'd like to contribute financially, you can use any of the methods below.

### PayPal

You can send a one-time donation via PayPal.

[https://www.paypal.com/paypalme/raphaelochieng](https://www.paypal.com/paypalme/raphaelochieng)

### Binance Pay

Scan the QR code below with your Binance App to send a crypto donation.

<<<<<<< HEAD
![Binance Pay QR Code](./docs/images/binance-pay-qr.png)
=======
<img src="./docs/images/binance-pay-qr.png" alt="Binance Pay QR Code" width="200">
>>>>>>> 7b73d2ee

### Crypto (USDT)

You can send USDT to the following address on the **Tron (TRC20)** network.

**Address:**
TCnAh8RH9dyeAwe4deWLPRKEASmct6QUpR

**QR Code:**

<<<<<<< HEAD
![USDT TRC20 QR Code](./docs/images/usdt-trc20-qr.png)
=======
<img src="./docs/images/usdt-trc20-qr.png" alt="USDT TRC20 QR Code" width="200">
>>>>>>> 7b73d2ee

## Author

-   **Raphael Mark**

## License

This project is licensed under the MIT License - see the [LICENSE](LICENSE) file for details.<|MERGE_RESOLUTION|>--- conflicted
+++ resolved
@@ -107,32 +107,16 @@
 ### Binance Pay
 
 Scan the QR code below with your Binance App to send a crypto donation.
-
-<<<<<<< HEAD
-![Binance Pay QR Code](./docs/images/binance-pay-qr.png)
-=======
-<img src="./docs/images/binance-pay-qr.png" alt="Binance Pay QR Code" width="200">
->>>>>>> 7b73d2ee
-
-### Crypto (USDT)
-
-You can send USDT to the following address on the **Tron (TRC20)** network.
-
-**Address:**
+![alt text](./docs/images/binance-pay-qr.png)
+Crypto (USDT)
+You can send USDT to the following address on the Tron (TRC20) network.
+Address:
+code
+Code
 TCnAh8RH9dyeAwe4deWLPRKEASmct6QUpR
-
-**QR Code:**
-
-<<<<<<< HEAD
-![USDT TRC20 QR Code](./docs/images/usdt-trc20-qr.png)
-=======
-<img src="./docs/images/usdt-trc20-qr.png" alt="USDT TRC20 QR Code" width="200">
->>>>>>> 7b73d2ee
-
-## Author
-
--   **Raphael Mark**
-
-## License
-
-This project is licensed under the MIT License - see the [LICENSE](LICENSE) file for details.+QR Code:
+![alt text](./docs/images/usdt-trc20-qr.png)
+Author
+Raphael Mark
+License
+This project is licensed under the MIT License - see the LICENSE file for details.